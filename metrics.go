package otelmetricsecho

import (
	"errors"
	"go.opentelemetry.io/otel"
	"net/http"
	"os"
	"strings"
	"time"

	semconv "go.opentelemetry.io/otel/semconv/v1.23.0"

	"github.com/labstack/echo/v4"
	"github.com/labstack/echo/v4/middleware"
	"go.opentelemetry.io/otel/attribute"
	"go.opentelemetry.io/otel/metric"
)

const (
	_           = iota // ignore first value by assigning to blank identifier
	bKB float64 = 1 << (10 * iota)
	bMB
)

const defaultServiceName = "echo"
const defaultEnv = "production"
const meterName = "otel_metrics_echo"

const (
	metricHTTPRequestsTotal          = "requests_total"
	metricHTTPRequestDurationSeconds = "request_duration_seconds"
	metricHTTPResponseSizeBytes      = "response_size_bytes"
	metricHTTPRequestSizeBytes       = "request_size_bytes"
)

var sizeBuckets = []float64{1.0 * bKB, 2.0 * bKB, 5.0 * bKB, 10.0 * bKB, 100 * bKB, 500 * bKB, 1.0 * bMB, 2.5 * bMB, 5.0 * bMB, 10.0 * bMB}

// durationBuckets - bucket in seconds
var durationBuckets = []float64{0.001, 0.005, 0.01, 0.025, 0.05, 0.1, 0.25, 0.5, 1, 2.5, 5}

type MiddlewareConfig struct {
	// Skipper defines a function to skip middleware.
	Skipper                   middleware.Skipper
	ServiceName               string
	InstanceID                string
	Env                       string
	LabelFuncs                map[string]LabelValueFunc
	timeNow                   func() time.Time
	DoNotUseRequestPathFor404 bool
}

type LabelValueFunc func(c echo.Context, err error) string

func NewMiddleware(serviceName string) echo.MiddlewareFunc {
	return NewMiddlewareWithConfig(MiddlewareConfig{
		ServiceName: serviceName,
	})
}

func NewMiddlewareWithConfig(config MiddlewareConfig) echo.MiddlewareFunc {
	mw, err := config.ToMiddleware()
	if err != nil {
		panic(err)
	}

	return mw
}

func (conf MiddlewareConfig) ToMiddleware() (echo.MiddlewareFunc, error) {
	if conf.timeNow == nil {
		conf.timeNow = time.Now
	}

	if conf.Env == "" {
		conf.Env = defaultEnv
	}

	if conf.ServiceName == "" {
		conf.ServiceName = defaultServiceName
	}

	if conf.InstanceID == "" {
		instanceID, err := os.Hostname()
		if err != nil {
			instanceID = defaultServiceName
		}

		conf.InstanceID = instanceID
	}

	var meterProvider = otel.GetMeterProvider()
	metrics := meterProvider.Meter(
		meterName,
		metric.WithInstrumentationAttributes(
			semconv.ServiceName(conf.ServiceName),
			semconv.ServiceInstanceID(conf.InstanceID),
		),
	)

	requestCount, _ := metrics.Int64Counter(
		metricHTTPRequestsTotal,
		metric.WithDescription("How many HTTP requests processed, partitioned by status code and HTTP method."),
	)

	requestDuration, _ := metrics.Float64Histogram(
		metricHTTPRequestDurationSeconds,
		metric.WithDescription("The HTTP request latencies in seconds."),
		metric.WithExplicitBucketBoundaries(durationBuckets...),
		metric.WithUnit("seconds"),
	)

	responseSize, _ := metrics.Float64Histogram(
		metricHTTPResponseSizeBytes,
		metric.WithDescription("The HTTP response sizes in bytes."),
		metric.WithExplicitBucketBoundaries(sizeBuckets...),
		metric.WithUnit("bytes"),
	)

	requestSize, _ := metrics.Float64Histogram(
		metricHTTPRequestSizeBytes,
		metric.WithDescription("The HTTP request sizes in bytes."),
		metric.WithExplicitBucketBoundaries(sizeBuckets...),
		metric.WithUnit("bytes"),
	)

	return func(next echo.HandlerFunc) echo.HandlerFunc {
		return func(c echo.Context) error {
			if conf.Skipper != nil && conf.Skipper(c) {
				return next(c)
			}

			reqSz := computeApproximateRequestSize(c.Request())

			start := conf.timeNow()
			err := next(c)
			elapsed := conf.timeNow().Sub(start).Seconds()

			url := c.Path() // contains route path ala `/users/:id`
			if url == "" && !conf.DoNotUseRequestPathFor404 {
				// as of Echo v4.10.1 path is empty for 404 cases (when router did not find any matching routes)
				// in this case we use actual path from request to have some distinction in Prometheus
				url = c.Request().URL.Path
			}

			status := c.Response().Status
			if err != nil {
				var httpError *echo.HTTPError
				if errors.As(err, &httpError) {
					status = httpError.Code
				}
				if status == 0 || status == http.StatusOK {
					status = http.StatusInternalServerError
				}
			}

			var attrs []attribute.KeyValue
<<<<<<< HEAD
			attrs = append(attrs, semconv.ServiceName(conf.ServiceName))
			attrs = append(attrs, semconv.ServiceInstanceID(conf.InstanceID))
			attrs = append(attrs, semconv.DeploymentEnvironment(conf.Env))
=======
>>>>>>> e44a1bc9
			attrs = append(attrs, semconv.HTTPRoute(strings.ToValidUTF8(url, "\uFFFD")))
			attrs = append(attrs, semconv.HTTPRequestMethodKey.String(c.Request().Method))
			attrs = append(attrs, semconv.URLScheme(c.Scheme()))
			attrs = append(attrs, semconv.HostName(c.Request().Host))
			attrs = append(attrs, semconv.HTTPResponseStatusCode(status))

			for key, labelFunc := range conf.LabelFuncs {
				attrs = append(attrs, attribute.String(key, labelFunc(c, err)))
			}

			attributes := metric.WithAttributes(attrs...)

			ctx := c.Request().Context()

			requestCount.Add(ctx, 1, attributes)
			requestSize.Record(ctx, float64(reqSz), attributes)
			responseSize.Record(ctx, float64(c.Response().Size), attributes)
			requestDuration.Record(ctx, elapsed, attributes)

			return err
		}
	}, nil
}

func computeApproximateRequestSize(r *http.Request) int {
	s := 0
	if r.URL != nil {
		s = len(r.URL.Path)
	}

	s += len(r.Method)
	s += len(r.Proto)
	for name, values := range r.Header {
		s += len(name)
		for _, value := range values {
			s += len(value)
		}
	}
	s += len(r.Host)

	if r.ContentLength != -1 {
		s += int(r.ContentLength)
	}

	return s
}<|MERGE_RESOLUTION|>--- conflicted
+++ resolved
@@ -2,7 +2,6 @@
 
 import (
 	"errors"
-	"go.opentelemetry.io/otel"
 	"net/http"
 	"os"
 	"strings"
@@ -12,6 +11,7 @@
 
 	"github.com/labstack/echo/v4"
 	"github.com/labstack/echo/v4/middleware"
+	"go.opentelemetry.io/otel"
 	"go.opentelemetry.io/otel/attribute"
 	"go.opentelemetry.io/otel/metric"
 )
@@ -154,12 +154,9 @@
 			}
 
 			var attrs []attribute.KeyValue
-<<<<<<< HEAD
 			attrs = append(attrs, semconv.ServiceName(conf.ServiceName))
 			attrs = append(attrs, semconv.ServiceInstanceID(conf.InstanceID))
 			attrs = append(attrs, semconv.DeploymentEnvironment(conf.Env))
-=======
->>>>>>> e44a1bc9
 			attrs = append(attrs, semconv.HTTPRoute(strings.ToValidUTF8(url, "\uFFFD")))
 			attrs = append(attrs, semconv.HTTPRequestMethodKey.String(c.Request().Method))
 			attrs = append(attrs, semconv.URLScheme(c.Scheme()))
